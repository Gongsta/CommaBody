#pragma once

#include <array>
#include <memory>

#include "cereal/messaging/messaging.h"
#include "cereal/visionipc/visionipc_client.h"
#include "common/mat.h"
#include "common/modeldata.h"
#include "common/util.h"
#include "selfdrive/modeld/models/commonmodel.h"
#include "selfdrive/modeld/models/nav.h"
#include "selfdrive/modeld/runners/run.h"

// gate this here
#define TEMPORAL
#define DESIRE
#define TRAFFIC_CONVENTION
#define NAV

constexpr int FEATURE_LEN = 128;
constexpr int HISTORY_BUFFER_LEN = 99;
constexpr int DESIRE_LEN = 8;
constexpr int DESIRE_PRED_LEN = 4;
constexpr int TRAFFIC_CONVENTION_LEN = 2;
constexpr int DRIVING_STYLE_LEN = 12;
constexpr int MODEL_FREQ = 20;

constexpr int DISENGAGE_LEN = 5;
constexpr int BLINKER_LEN = 6;
constexpr int META_STRIDE = 7;

constexpr int PLAN_MHP_N = 5;

constexpr int LEAD_MHP_N = 2;
constexpr int LEAD_TRAJ_LEN = 6;
constexpr int LEAD_PRED_DIM = 4;
constexpr int LEAD_MHP_SELECTION = 3;
// Padding to get output shape as multiple of 4
constexpr int PAD_SIZE = 2;

struct ModelOutputXYZ {
  float x;
  float y;
  float z;
};
static_assert(sizeof(ModelOutputXYZ) == sizeof(float)*3);

struct ModelOutputYZ {
  float y;
  float z;
};
static_assert(sizeof(ModelOutputYZ) == sizeof(float)*2);

struct ModelOutputPlanElement {
  ModelOutputXYZ position;
  ModelOutputXYZ velocity;
  ModelOutputXYZ acceleration;
  ModelOutputXYZ rotation;
  ModelOutputXYZ rotation_rate;
};
static_assert(sizeof(ModelOutputPlanElement) == sizeof(ModelOutputXYZ)*5);

struct ModelOutputPlanPrediction {
  std::array<ModelOutputPlanElement, TRAJECTORY_SIZE> mean;
  std::array<ModelOutputPlanElement, TRAJECTORY_SIZE> std;
  float prob;
};
static_assert(sizeof(ModelOutputPlanPrediction) == (sizeof(ModelOutputPlanElement)*TRAJECTORY_SIZE*2) + sizeof(float));

struct ModelOutputPlans {
  std::array<ModelOutputPlanPrediction, PLAN_MHP_N> prediction;

  constexpr const ModelOutputPlanPrediction &get_best_prediction() const {
    int max_idx = 0;
    for (int i = 1; i < prediction.size(); i++) {
      if (prediction[i].prob > prediction[max_idx].prob) {
        max_idx = i;
      }
    }
    return prediction[max_idx];
  }
};
static_assert(sizeof(ModelOutputPlans) == sizeof(ModelOutputPlanPrediction)*PLAN_MHP_N);

struct ModelOutputLinesXY {
  std::array<ModelOutputYZ, TRAJECTORY_SIZE> left_far;
  std::array<ModelOutputYZ, TRAJECTORY_SIZE> left_near;
  std::array<ModelOutputYZ, TRAJECTORY_SIZE> right_near;
  std::array<ModelOutputYZ, TRAJECTORY_SIZE> right_far;
};
static_assert(sizeof(ModelOutputLinesXY) == sizeof(ModelOutputYZ)*TRAJECTORY_SIZE*4);

struct ModelOutputLineProbVal {
  float val_deprecated;
  float val;
};
static_assert(sizeof(ModelOutputLineProbVal) == sizeof(float)*2);

struct ModelOutputLinesProb {
  ModelOutputLineProbVal left_far;
  ModelOutputLineProbVal left_near;
  ModelOutputLineProbVal right_near;
  ModelOutputLineProbVal right_far;
};
static_assert(sizeof(ModelOutputLinesProb) == sizeof(ModelOutputLineProbVal)*4);

struct ModelOutputLaneLines {
  ModelOutputLinesXY mean;
  ModelOutputLinesXY std;
  ModelOutputLinesProb prob;
};
static_assert(sizeof(ModelOutputLaneLines) == (sizeof(ModelOutputLinesXY)*2) + sizeof(ModelOutputLinesProb));

struct ModelOutputEdgessXY {
  std::array<ModelOutputYZ, TRAJECTORY_SIZE> left;
  std::array<ModelOutputYZ, TRAJECTORY_SIZE> right;
};
static_assert(sizeof(ModelOutputEdgessXY) == sizeof(ModelOutputYZ)*TRAJECTORY_SIZE*2);

struct ModelOutputRoadEdges {
  ModelOutputEdgessXY mean;
  ModelOutputEdgessXY std;
};
static_assert(sizeof(ModelOutputRoadEdges) == (sizeof(ModelOutputEdgessXY)*2));

struct ModelOutputLeadElement {
  float x;
  float y;
  float velocity;
  float acceleration;
};
static_assert(sizeof(ModelOutputLeadElement) == sizeof(float)*4);

struct ModelOutputLeadPrediction {
  std::array<ModelOutputLeadElement, LEAD_TRAJ_LEN> mean;
  std::array<ModelOutputLeadElement, LEAD_TRAJ_LEN> std;
  std::array<float, LEAD_MHP_SELECTION> prob;
};
static_assert(sizeof(ModelOutputLeadPrediction) == (sizeof(ModelOutputLeadElement)*LEAD_TRAJ_LEN*2) + (sizeof(float)*LEAD_MHP_SELECTION));

struct ModelOutputLeads {
  std::array<ModelOutputLeadPrediction, LEAD_MHP_N> prediction;
  std::array<float, LEAD_MHP_SELECTION> prob;

  constexpr const ModelOutputLeadPrediction &get_best_prediction(int t_idx) const {
    int max_idx = 0;
    for (int i = 1; i < prediction.size(); i++) {
      if (prediction[i].prob[t_idx] > prediction[max_idx].prob[t_idx]) {
        max_idx = i;
      }
    }
    return prediction[max_idx];
  }
};
static_assert(sizeof(ModelOutputLeads) == (sizeof(ModelOutputLeadPrediction)*LEAD_MHP_N) + (sizeof(float)*LEAD_MHP_SELECTION));


struct ModelOutputPose {
  ModelOutputXYZ velocity_mean;
  ModelOutputXYZ rotation_mean;
  ModelOutputXYZ velocity_std;
  ModelOutputXYZ rotation_std;
};
static_assert(sizeof(ModelOutputPose) == sizeof(ModelOutputXYZ)*4);

struct ModelOutputWideFromDeviceEuler {
  ModelOutputXYZ mean;
  ModelOutputXYZ std;
};
static_assert(sizeof(ModelOutputWideFromDeviceEuler) == sizeof(ModelOutputXYZ)*2);

struct ModelOutputTemporalPose {
  ModelOutputXYZ velocity_mean;
  ModelOutputXYZ rotation_mean;
  ModelOutputXYZ velocity_std;
  ModelOutputXYZ rotation_std;
};
static_assert(sizeof(ModelOutputTemporalPose) == sizeof(ModelOutputXYZ)*4);

struct ModelOutputRoadTransform {
  ModelOutputXYZ position_mean;
  ModelOutputXYZ rotation_mean;
  ModelOutputXYZ position_std;
  ModelOutputXYZ rotation_std;
};
static_assert(sizeof(ModelOutputRoadTransform) == sizeof(ModelOutputXYZ)*4);

struct ModelOutputDisengageProb {
  float gas_disengage;
  float brake_disengage;
  float steer_override;
  float brake_3ms2;
  float brake_4ms2;
  float brake_5ms2;
  float gas_pressed;
};
static_assert(sizeof(ModelOutputDisengageProb) == sizeof(float)*7);

struct ModelOutputBlinkerProb {
  float left;
  float right;
};
static_assert(sizeof(ModelOutputBlinkerProb) == sizeof(float)*2);

struct ModelOutputDesireProb {
  union {
    struct {
      float none;
      float turn_left;
      float turn_right;
      float lane_change_left;
      float lane_change_right;
      float keep_left;
      float keep_right;
      float null;
    };
    struct {
      std::array<float, DESIRE_LEN> array;
    };
  };
};
static_assert(sizeof(ModelOutputDesireProb) == sizeof(float)*DESIRE_LEN);

struct ModelOutputMeta {
  ModelOutputDesireProb desire_state_prob;
  float engaged_prob;
  std::array<ModelOutputDisengageProb, DISENGAGE_LEN> disengage_prob;
  std::array<ModelOutputBlinkerProb, BLINKER_LEN> blinker_prob;
  std::array<ModelOutputDesireProb, DESIRE_PRED_LEN> desire_pred_prob;
};
static_assert(sizeof(ModelOutputMeta) == sizeof(ModelOutputDesireProb) + sizeof(float) + (sizeof(ModelOutputDisengageProb)*DISENGAGE_LEN) + (sizeof(ModelOutputBlinkerProb)*BLINKER_LEN) + (sizeof(ModelOutputDesireProb)*DESIRE_PRED_LEN));

struct ModelOutputFeatures {
  std::array<float, FEATURE_LEN> feature;
};
static_assert(sizeof(ModelOutputFeatures) == (sizeof(float)*FEATURE_LEN));

struct ModelOutput {
  const ModelOutputPlans plans;
  const ModelOutputLaneLines lane_lines;
  const ModelOutputRoadEdges road_edges;
  const ModelOutputLeads leads;
  const ModelOutputMeta meta;
  const ModelOutputPose pose;
  const ModelOutputWideFromDeviceEuler wide_from_device_euler;
  const ModelOutputTemporalPose temporal_pose;
  const ModelOutputRoadTransform road_transform;
};

constexpr int OUTPUT_SIZE = sizeof(ModelOutput) / sizeof(float);

#ifdef TEMPORAL
  constexpr int TEMPORAL_SIZE = HISTORY_BUFFER_LEN * FEATURE_LEN;
#else
  constexpr int TEMPORAL_SIZE = 0;
#endif
constexpr int NET_OUTPUT_SIZE = OUTPUT_SIZE + FEATURE_LEN + PAD_SIZE;

// TODO: convert remaining arrays to std::array and update model runners
struct ModelState {
  ModelFrame *frame = nullptr;
  ModelFrame *wide_frame = nullptr;
  std::array<float, HISTORY_BUFFER_LEN * FEATURE_LEN> feature_buffer = {};
  std::array<float, DISENGAGE_LEN * DISENGAGE_LEN> disengage_buffer = {};
  std::array<float, NET_OUTPUT_SIZE> output = {};
  std::unique_ptr<RunModel> m;
#ifdef DESIRE
  float prev_desire[DESIRE_LEN] = {};
  float pulse_desire[DESIRE_LEN*(HISTORY_BUFFER_LEN+1)] = {};
#endif
#ifdef TRAFFIC_CONVENTION
  float traffic_convention[TRAFFIC_CONVENTION_LEN] = {};
#endif
#ifdef DRIVING_STYLE
  float driving_style[DRIVING_STYLE_LEN] = {};
#endif
#ifdef NAV
  float nav_features[NAV_FEATURE_LEN] = {};
#endif
};

void model_init(ModelState* s, cl_device_id device_id, cl_context context);
ModelOutput *model_eval_frame(ModelState* s, VisionBuf* buf, VisionBuf* buf_wide,
                              const mat3 &transform, const mat3 &transform_wide, float *desire_in, bool is_rhd, float *driving_style, float *nav_features, bool prepare_only);
void model_free(ModelState* s);
void model_publish(ModelState* s, PubMaster &pm, uint32_t vipc_frame_id, uint32_t vipc_frame_id_extra, uint32_t frame_id, float frame_drop,
                   const ModelOutput &net_outputs, uint64_t timestamp_eof,
<<<<<<< HEAD
                   float model_execution_time, const bool valid);
=======
                   float model_execution_time, const bool nav_enabled, const bool valid);
>>>>>>> 23db0aa7
void posenet_publish(PubMaster &pm, uint32_t vipc_frame_id, uint32_t vipc_dropped_frames,
                     const ModelOutput &net_outputs, uint64_t timestamp_eof, const bool valid);<|MERGE_RESOLUTION|>--- conflicted
+++ resolved
@@ -286,10 +286,6 @@
 void model_free(ModelState* s);
 void model_publish(ModelState* s, PubMaster &pm, uint32_t vipc_frame_id, uint32_t vipc_frame_id_extra, uint32_t frame_id, float frame_drop,
                    const ModelOutput &net_outputs, uint64_t timestamp_eof,
-<<<<<<< HEAD
-                   float model_execution_time, const bool valid);
-=======
                    float model_execution_time, const bool nav_enabled, const bool valid);
->>>>>>> 23db0aa7
 void posenet_publish(PubMaster &pm, uint32_t vipc_frame_id, uint32_t vipc_dropped_frames,
                      const ModelOutput &net_outputs, uint64_t timestamp_eof, const bool valid);