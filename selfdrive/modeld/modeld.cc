#include <cstdio>
#include <cstdlib>
#include <mutex>
#include <cmath>

#include <eigen3/Eigen/Dense>

#include "cereal/messaging/messaging.h"
#include "common/transformations/orientation.hpp"

#include "cereal/visionipc/visionipc_client.h"
#include "common/clutil.h"
#include "common/params.h"
#include "common/swaglog.h"
#include "common/util.h"
#include "system/hardware/hw.h"
#include "selfdrive/modeld/models/driving.h"
#include "selfdrive/modeld/models/nav.h"


ExitHandler do_exit;

mat3 update_calibration(Eigen::Vector3d device_from_calib_euler, bool wide_camera, bool bigmodel_frame) {
  /*
     import numpy as np
     from common.transformations.model import medmodel_frame_from_calib_frame
     medmodel_frame_from_calib_frame = medmodel_frame_from_calib_frame[:, :3]
     calib_from_smedmodel_frame = np.linalg.inv(medmodel_frame_from_calib_frame)
  */
  static const auto calib_from_medmodel = (Eigen::Matrix<float, 3, 3>() <<
     0.00000000e+00, 0.00000000e+00, 1.00000000e+00,
     1.09890110e-03, 0.00000000e+00, -2.81318681e-01,
    -2.25466395e-20, 1.09890110e-03,-5.23076923e-02).finished();

  static const auto calib_from_sbigmodel = (Eigen::Matrix<float, 3, 3>() <<
     0.00000000e+00,  7.31372216e-19,  1.00000000e+00,
     2.19780220e-03,  4.11497335e-19, -5.62637363e-01,
    -6.66298828e-20,  2.19780220e-03, -3.33626374e-01).finished();

  static const auto view_from_device = (Eigen::Matrix<float, 3, 3>() <<
     0.0,  1.0,  0.0,
     0.0,  0.0,  1.0,
     1.0,  0.0,  0.0).finished();


  const auto cam_intrinsics = Eigen::Matrix<float, 3, 3, Eigen::RowMajor>(wide_camera ? ecam_intrinsic_matrix.v : fcam_intrinsic_matrix.v);
  Eigen::Matrix<float, 3, 3, Eigen::RowMajor>  device_from_calib = euler2rot(device_from_calib_euler).cast <float> ();
  auto calib_from_model = bigmodel_frame ? calib_from_sbigmodel : calib_from_medmodel;
  auto camera_from_calib = cam_intrinsics * view_from_device * device_from_calib;
  auto warp_matrix = camera_from_calib * calib_from_model;

  mat3 transform = {};
  for (int i=0; i<3*3; i++) {
    transform.v[i] = warp_matrix(i / 3, i % 3);
  }
  return transform;
}


void run_model(ModelState &model, VisionIpcClient &vipc_client_main, VisionIpcClient &vipc_client_extra, bool main_wide_camera, bool use_extra_client) {
  // messaging
  PubMaster pm({"modelV2", "cameraOdometry"});
  SubMaster sm({"lateralPlan", "roadCameraState", "liveCalibration", "driverMonitoringState", "mapRenderState", "navInstruction", "navModel"});

  // setup filter to track dropped frames
  FirstOrderFilter frame_dropped_filter(0., 10., 1. / MODEL_FREQ);

  uint32_t frame_id = 0, last_vipc_frame_id = 0;
  double last = 0;
  uint32_t run_count = 0;

  mat3 model_transform_main = {};
  mat3 model_transform_extra = {};
  bool nav_enabled = false;
  bool live_calib_seen = false;
  float driving_style[DRIVING_STYLE_LEN] = {1, 0, 0, 0, 0, 1, 0, 0, 0, 0, 0, 0};
  float nav_features[NAV_FEATURE_LEN] = {0};

  VisionBuf *buf_main = nullptr;
  VisionBuf *buf_extra = nullptr;

  VisionIpcBufExtra meta_main = {0};
  VisionIpcBufExtra meta_extra = {0};

  while (!do_exit) {
    // Keep receiving frames until we are at least 1 frame ahead of previous extra frame
    while (meta_main.timestamp_sof < meta_extra.timestamp_sof + 25000000ULL) {
      buf_main = vipc_client_main.recv(&meta_main);
      if (buf_main == nullptr)  break;
    }

    if (buf_main == nullptr) {
      LOGE("vipc_client_main no frame");
      continue;
    }

    if (use_extra_client) {
      // Keep receiving extra frames until frame id matches main camera
      do {
        buf_extra = vipc_client_extra.recv(&meta_extra);
      } while (buf_extra != nullptr && meta_main.timestamp_sof > meta_extra.timestamp_sof + 25000000ULL);

      if (buf_extra == nullptr) {
        LOGE("vipc_client_extra no frame");
        continue;
      }

      if (std::abs((int64_t)meta_main.timestamp_sof - (int64_t)meta_extra.timestamp_sof) > 10000000ULL) {
        LOGE("frames out of sync! main: %d (%.5f), extra: %d (%.5f)",
          meta_main.frame_id, double(meta_main.timestamp_sof) / 1e9,
          meta_extra.frame_id, double(meta_extra.timestamp_sof) / 1e9);
      }
    } else {
      // Use single camera
      buf_extra = buf_main;
      meta_extra = meta_main;
    }

    // TODO: path planner timeout?
    sm.update(0);
    int desire = ((int)sm["lateralPlan"].getLateralPlan().getDesire());
    bool is_rhd = ((bool)sm["driverMonitoringState"].getDriverMonitoringState().getIsRHD());
    frame_id = sm["roadCameraState"].getRoadCameraState().getFrameId();
    if (sm.updated("liveCalibration")) {
      auto rpy_calib = sm["liveCalibration"].getLiveCalibration().getRpyCalib();
      Eigen::Vector3d device_from_calib_euler;
      for (int i=0; i<3; i++) {
        device_from_calib_euler(i) = rpy_calib[i];
      }
      model_transform_main = update_calibration(device_from_calib_euler, main_wide_camera, false);
      model_transform_extra = update_calibration(device_from_calib_euler, true, true);
      live_calib_seen = true;
    }

    float vec_desire[DESIRE_LEN] = {0};
    if (desire >= 0 && desire < DESIRE_LEN) {
      vec_desire[desire] = 1.0;
    }

    // Enable/disable nav features
    double tsm = (float)(nanos_since_boot() - sm["mapRenderState"].getMapRenderState().getLocationMonoTime()) / 1e6;
    bool route_valid = sm["navInstruction"].getValid() && (tsm < 1000);
    bool render_valid = sm["mapRenderState"].getValid() && (sm["navModel"].getNavModel().getFrameId() == sm["mapRenderState"].getMapRenderState().getFrameId());
    bool nav_valid = route_valid && render_valid;
    if (!nav_enabled && nav_valid) {
      nav_enabled = true;
    } else if (nav_enabled && !nav_valid) {
      memset(nav_features, 0, sizeof(float)*NAV_FEATURE_LEN);
      nav_enabled = false;
    }

    if (nav_enabled && sm.updated("navModel")) {
      auto nav_model_features = sm["navModel"].getNavModel().getFeatures();
      for (int i=0; i<NAV_FEATURE_LEN; i++) {
        nav_features[i] = nav_model_features[i];
      }
    }

    // tracked dropped frames
    uint32_t vipc_dropped_frames = meta_main.frame_id - last_vipc_frame_id - 1;
    float frames_dropped = frame_dropped_filter.update((float)std::min(vipc_dropped_frames, 10U));
    if (run_count < 10) { // let frame drops warm up
      frame_dropped_filter.reset(0);
      frames_dropped = 0.;
    }
    run_count++;

    float frame_drop_ratio = frames_dropped / (1 + frames_dropped);
    bool prepare_only = vipc_dropped_frames > 0;

    if (prepare_only) {
      LOGE("skipping model eval. Dropped %d frames", vipc_dropped_frames);
    }

    double mt1 = millis_since_boot();
    ModelOutput *model_output = model_eval_frame(&model, buf_main, buf_extra, model_transform_main, model_transform_extra, vec_desire, is_rhd, driving_style, nav_features, prepare_only);
    double mt2 = millis_since_boot();
    float model_execution_time = (mt2 - mt1) / 1000.0;

    if (model_output != nullptr) {
      model_publish(&model, pm, meta_main.frame_id, meta_extra.frame_id, frame_id, frame_drop_ratio, *model_output, meta_main.timestamp_eof, model_execution_time,
<<<<<<< HEAD
                    live_calib_seen);
=======
                    nav_enabled, live_calib_seen);
>>>>>>> 23db0aa7
      posenet_publish(pm, meta_main.frame_id, vipc_dropped_frames, *model_output, meta_main.timestamp_eof, live_calib_seen);
    }

    //printf("model process: %.2fms, from last %.2fms, vipc_frame_id %u, frame_id, %u, frame_drop %.3f\n", mt2 - mt1, mt1 - last, extra.frame_id, frame_id, frame_drop_ratio);
    last = mt1;
    last_vipc_frame_id = meta_main.frame_id;
  }
}

int main(int argc, char **argv) {
  if (!Hardware::PC()) {
    int ret;
    ret = util::set_realtime_priority(54);
    assert(ret == 0);
    util::set_core_affinity({7});
    assert(ret == 0);
  }

  // cl init
  cl_device_id device_id = cl_get_device_id(CL_DEVICE_TYPE_DEFAULT);
  cl_context context = CL_CHECK_ERR(clCreateContext(NULL, 1, &device_id, NULL, NULL, &err));

  // init the models
  ModelState model;
  model_init(&model, device_id, context);
  LOGW("models loaded, modeld starting");

  bool main_wide_camera = false;
  bool use_extra_client = true; // set to false to use single camera
  while (!do_exit) {
    auto streams = VisionIpcClient::getAvailableStreams("camerad", false);
    if (!streams.empty()) {
      use_extra_client = streams.count(VISION_STREAM_WIDE_ROAD) > 0 && streams.count(VISION_STREAM_ROAD) > 0;
      main_wide_camera = streams.count(VISION_STREAM_ROAD) == 0;
      break;
    }

    util::sleep_for(100);
  }

  VisionIpcClient vipc_client_main = VisionIpcClient("camerad", main_wide_camera ? VISION_STREAM_WIDE_ROAD : VISION_STREAM_ROAD, true, device_id, context);
  VisionIpcClient vipc_client_extra = VisionIpcClient("camerad", VISION_STREAM_WIDE_ROAD, false, device_id, context);
  LOGW("vision stream set up, main_wide_camera: %d, use_extra_client: %d", main_wide_camera, use_extra_client);

  while (!do_exit && !vipc_client_main.connect(false)) {
    util::sleep_for(100);
  }

  while (!do_exit && use_extra_client && !vipc_client_extra.connect(false)) {
    util::sleep_for(100);
  }

  // run the models
  // vipc_client.connected is false only when do_exit is true
  if (!do_exit) {
    const VisionBuf *b = &vipc_client_main.buffers[0];
    LOGW("connected main cam with buffer size: %d (%d x %d)", b->len, b->width, b->height);

    if (use_extra_client) {
      const VisionBuf *wb = &vipc_client_extra.buffers[0];
      LOGW("connected extra cam with buffer size: %d (%d x %d)", wb->len, wb->width, wb->height);
    }

    run_model(model, vipc_client_main, vipc_client_extra, main_wide_camera, use_extra_client);
  }

  model_free(&model);
  CL_CHECK(clReleaseContext(context));
  return 0;
}<|MERGE_RESOLUTION|>--- conflicted
+++ resolved
@@ -179,11 +179,7 @@
 
     if (model_output != nullptr) {
       model_publish(&model, pm, meta_main.frame_id, meta_extra.frame_id, frame_id, frame_drop_ratio, *model_output, meta_main.timestamp_eof, model_execution_time,
-<<<<<<< HEAD
-                    live_calib_seen);
-=======
                     nav_enabled, live_calib_seen);
->>>>>>> 23db0aa7
       posenet_publish(pm, meta_main.frame_id, vipc_dropped_frames, *model_output, meta_main.timestamp_eof, live_calib_seen);
     }
 
