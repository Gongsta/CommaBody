from cereal import car
from openpilot.common.numpy_fast import clip, interp
from openpilot.selfdrive.car import apply_meas_steer_torque_limits, apply_std_steer_angle_limits, common_fault_avoidance, \
                          create_gas_interceptor_command, make_can_msg
from openpilot.selfdrive.car.toyota.toyotacan import create_steer_command, create_ui_command, \
                                           create_accel_command, create_acc_cancel_command, \
                                           create_fcw_command, create_lta_steer_command
from openpilot.selfdrive.car.toyota.values import CAR, STATIC_DSU_MSGS, NO_STOP_TIMER_CAR, TSS2_CAR, \
                                        MIN_ACC_SPEED, PEDAL_TRANSITION, CarControllerParams, ToyotaFlags, \
                                        UNSUPPORTED_DSU_CAR
from opendbc.can.packer import CANPacker

SteerControlType = car.CarParams.SteerControlType
VisualAlert = car.CarControl.HUDControl.VisualAlert

# LKA limits
# EPS faults if you apply torque while the steering rate is above 100 deg/s for too long
MAX_STEER_RATE = 100  # deg/s
MAX_STEER_RATE_FRAMES = 18  # tx control frames needed before torque can be cut

# EPS allows user torque above threshold for 50 frames before permanently faulting
MAX_USER_TORQUE = 500

# LTA limits
# EPS ignores commands above this angle and causes PCS to fault
MAX_STEER_ANGLE = 94.9461  # deg
MAX_DRIVER_TORQUE_ALLOWANCE = 150  # slightly above steering pressed allows some resistance when changing lanes


class CarController:
  def __init__(self, dbc_name, CP, VM):
    self.CP = CP
    self.params = CarControllerParams(self.CP)
    self.frame = 0
    self.last_steer = 0
    self.last_angle = 0
    self.alert_active = False
    self.last_standstill = False
    self.standstill_req = False
    self.steer_rate_counter = 0

    self.packer = CANPacker(dbc_name)
    self.gas = 0
    self.accel = 0

  def update(self, CC, CS, now_nanos):
    actuators = CC.actuators
    hud_control = CC.hudControl
    pcm_cancel_cmd = CC.cruiseControl.cancel
    lat_active = CC.latActive and abs(CS.out.steeringTorque) < MAX_USER_TORQUE

    # *** control msgs ***
    can_sends = []

    # *** steer torque ***
    new_steer = int(round(actuators.steer * self.params.STEER_MAX))
    apply_steer = apply_meas_steer_torque_limits(new_steer, self.last_steer, CS.out.steeringTorqueEps, self.params)

    # >100 degree/sec steering fault prevention
    self.steer_rate_counter, apply_steer_req = common_fault_avoidance(abs(CS.out.steeringRateDeg) >= MAX_STEER_RATE, CC.latActive,
                                                                      self.steer_rate_counter, MAX_STEER_RATE_FRAMES)

    if not CC.latActive:
      apply_steer = 0

    # *** steer angle ***
    if self.CP.steerControlType == SteerControlType.angle:
      # If using LTA control, disable LKA and set steering angle command
      apply_steer = 0
      apply_steer_req = False
      if self.frame % 2 == 0:
        # EPS uses the torque sensor angle to control with, offset to compensate
        apply_angle = actuators.steeringAngleDeg + CS.out.steeringAngleOffsetDeg

        # Angular rate limit based on speed
        apply_angle = apply_std_steer_angle_limits(apply_angle, self.last_angle, CS.out.vEgo, self.params)

        if not lat_active:
          apply_angle = CS.out.steeringAngleDeg + CS.out.steeringAngleOffsetDeg

        self.last_angle = clip(apply_angle, -MAX_STEER_ANGLE, MAX_STEER_ANGLE)

    self.last_steer = apply_steer

    # toyota can trace shows this message at 42Hz, with counter adding alternatively 1 and 2;
    # sending it at 100Hz seem to allow a higher rate limit, as the rate limit seems imposed
    # on consecutive messages
    can_sends.append(create_steer_command(self.packer, apply_steer, apply_steer_req))
    if self.frame % 2 == 0 and self.CP.carFingerprint in TSS2_CAR:
      lta_active = lat_active and self.CP.steerControlType == SteerControlType.angle
      full_torque_condition = (abs(CS.out.steeringTorqueEps) < self.params.STEER_MAX and
                               abs(CS.out.steeringTorque) < MAX_DRIVER_TORQUE_ALLOWANCE)
      setme_x64 = 100 if lta_active and full_torque_condition else 0
      can_sends.append(create_lta_steer_command(self.packer, self.last_angle, lta_active, self.frame // 2, setme_x64))

    # *** gas and brake ***
    if self.CP.enableGasInterceptor and CC.longActive:
      MAX_INTERCEPTOR_GAS = 0.5
      # RAV4 has very sensitive gas pedal
      if self.CP.carFingerprint in (CAR.RAV4, CAR.RAV4H, CAR.HIGHLANDER, CAR.HIGHLANDERH):
        PEDAL_SCALE = interp(CS.out.vEgo, [0.0, MIN_ACC_SPEED, MIN_ACC_SPEED + PEDAL_TRANSITION], [0.15, 0.3, 0.0])
      elif self.CP.carFingerprint in (CAR.COROLLA,):
        PEDAL_SCALE = interp(CS.out.vEgo, [0.0, MIN_ACC_SPEED, MIN_ACC_SPEED + PEDAL_TRANSITION], [0.3, 0.4, 0.0])
      else:
        PEDAL_SCALE = interp(CS.out.vEgo, [0.0, MIN_ACC_SPEED, MIN_ACC_SPEED + PEDAL_TRANSITION], [0.4, 0.5, 0.0])
      # offset for creep and windbrake
      pedal_offset = interp(CS.out.vEgo, [0.0, 2.3, MIN_ACC_SPEED + PEDAL_TRANSITION], [-.4, 0.0, 0.2])
      pedal_command = PEDAL_SCALE * (actuators.accel + pedal_offset)
      interceptor_gas_cmd = clip(pedal_command, 0., MAX_INTERCEPTOR_GAS)
    else:
      interceptor_gas_cmd = 0.
    pcm_accel_cmd = clip(actuators.accel, self.params.ACCEL_MIN, self.params.ACCEL_MAX)

    # TODO: probably can delete this. CS.pcm_acc_status uses a different signal
    # than CS.cruiseState.enabled. confirm they're not meaningfully different
    if not CC.enabled and CS.pcm_acc_status:
      pcm_cancel_cmd = 1

    # on entering standstill, send standstill request
    if CS.out.standstill and not self.last_standstill and (self.CP.carFingerprint not in NO_STOP_TIMER_CAR or self.CP.enableGasInterceptor):
      self.standstill_req = True
    if CS.pcm_acc_status != 8:
      # pcm entered standstill or it's disabled
      self.standstill_req = False

    self.last_standstill = CS.out.standstill

<<<<<<< HEAD
    can_sends = []

    # *** control msgs ***
    # print("steer {0} {1} {2} {3}".format(apply_steer, min_lim, max_lim, CS.steer_torque_motor)

    # toyota can trace shows this message at 42Hz, with counter adding alternatively 1 and 2;
    # sending it at 100Hz seem to allow a higher rate limit, as the rate limit seems imposed
    # on consecutive messages
    can_sends.append(create_steer_command(self.packer, apply_steer, apply_steer_req))
    if self.frame % 2 == 0 and self.CP.carFingerprint in TSS2_CAR:
      can_sends.append(create_lta_steer_command(self.packer, 0, 0, self.frame // 2))

    # handle UI messages
    fcw_alert = hud_control.visualAlert == VisualAlert.fcw
    fcw_alert_acc = (hud_control.visualAlert == VisualAlert.fcw) and not self.CP.enableDsu
    steer_alert = hud_control.visualAlert in (VisualAlert.steerRequired, VisualAlert.ldw)

    # LTA mode. Set ret.steerControlType = car.CarParams.SteerControlType.angle and whitelist 0x191 in the panda
    # if self.frame % 2 == 0:
    #   can_sends.append(create_steer_command(self.packer, 0, 0, self.frame // 2))
    #   can_sends.append(create_lta_steer_command(self.packer, actuators.steeringAngleDeg, apply_steer_req, self.frame // 2))

=======
>>>>>>> ed6e72ae
    # we can spam can to cancel the system even if we are using lat only control
    if (self.frame % 3 == 0 and self.CP.openpilotLongitudinalControl) or pcm_cancel_cmd:
      lead = hud_control.leadVisible or CS.out.vEgo < 12.  # at low speed we always assume the lead is present so ACC can be engaged

      # Lexus IS uses a different cancellation message
      if pcm_cancel_cmd and self.CP.carFingerprint in UNSUPPORTED_DSU_CAR:
        can_sends.append(create_acc_cancel_command(self.packer))
      elif self.CP.openpilotLongitudinalControl:
        can_sends.append(create_accel_command(self.packer, pcm_accel_cmd, pcm_cancel_cmd, self.standstill_req, lead, CS.acc_type, fcw_alert_acc))
        self.accel = pcm_accel_cmd
      else:
        can_sends.append(create_accel_command(self.packer, 0, pcm_cancel_cmd, False, lead, CS.acc_type, False))

    if self.frame % 2 == 0 and self.CP.enableGasInterceptor and self.CP.openpilotLongitudinalControl:
      # send exactly zero if gas cmd is zero. Interceptor will send the max between read value and gas cmd.
      # This prevents unexpected pedal range rescaling
      can_sends.append(create_gas_interceptor_command(self.packer, interceptor_gas_cmd, self.frame // 2))
      self.gas = interceptor_gas_cmd

    # *** hud ui ***
    if self.CP.carFingerprint != CAR.PRIUS_V:
      # ui mesg is at 1Hz but we send asap if:
      # - there is something to display
      # - there is something to stop displaying
      send_ui = False
      if ((fcw_alert or steer_alert) and not self.alert_active) or \
         (not (fcw_alert or steer_alert) and self.alert_active):
        send_ui = True
        self.alert_active = not self.alert_active
      elif pcm_cancel_cmd:
        # forcing the pcm to disengage causes a bad fault sound so play a good sound instead
        send_ui = True

      if self.frame % 20 == 0 or send_ui:
        can_sends.append(create_ui_command(self.packer, steer_alert, pcm_cancel_cmd, hud_control.leftLaneVisible,
                                           hud_control.rightLaneVisible, hud_control.leftLaneDepart,
                                           hud_control.rightLaneDepart, CC.enabled, CS.lkas_hud))

      if (self.frame % 100 == 0 or send_ui) and (self.CP.enableDsu or self.CP.flags & ToyotaFlags.DISABLE_RADAR.value):
        can_sends.append(create_fcw_command(self.packer, fcw_alert))

    # *** static msgs ***
    for addr, cars, bus, fr_step, vl in STATIC_DSU_MSGS:
      if self.frame % fr_step == 0 and self.CP.enableDsu and self.CP.carFingerprint in cars:
        can_sends.append(make_can_msg(addr, vl, bus))

    # keep radar disabled
    if self.frame % 20 == 0 and self.CP.flags & ToyotaFlags.DISABLE_RADAR.value:
      can_sends.append([0x750, 0, b"\x0F\x02\x3E\x00\x00\x00\x00\x00", 0])

    new_actuators = actuators.copy()
    new_actuators.steer = apply_steer / self.params.STEER_MAX
    new_actuators.steerOutputCan = apply_steer
    new_actuators.steeringAngleDeg = self.last_angle
    new_actuators.accel = self.accel
    new_actuators.gas = self.gas

    self.frame += 1
    return new_actuators, can_sends<|MERGE_RESOLUTION|>--- conflicted
+++ resolved
@@ -125,31 +125,11 @@
 
     self.last_standstill = CS.out.standstill
 
-<<<<<<< HEAD
-    can_sends = []
-
-    # *** control msgs ***
-    # print("steer {0} {1} {2} {3}".format(apply_steer, min_lim, max_lim, CS.steer_torque_motor)
-
-    # toyota can trace shows this message at 42Hz, with counter adding alternatively 1 and 2;
-    # sending it at 100Hz seem to allow a higher rate limit, as the rate limit seems imposed
-    # on consecutive messages
-    can_sends.append(create_steer_command(self.packer, apply_steer, apply_steer_req))
-    if self.frame % 2 == 0 and self.CP.carFingerprint in TSS2_CAR:
-      can_sends.append(create_lta_steer_command(self.packer, 0, 0, self.frame // 2))
-
     # handle UI messages
     fcw_alert = hud_control.visualAlert == VisualAlert.fcw
     fcw_alert_acc = (hud_control.visualAlert == VisualAlert.fcw) and not self.CP.enableDsu
     steer_alert = hud_control.visualAlert in (VisualAlert.steerRequired, VisualAlert.ldw)
 
-    # LTA mode. Set ret.steerControlType = car.CarParams.SteerControlType.angle and whitelist 0x191 in the panda
-    # if self.frame % 2 == 0:
-    #   can_sends.append(create_steer_command(self.packer, 0, 0, self.frame // 2))
-    #   can_sends.append(create_lta_steer_command(self.packer, actuators.steeringAngleDeg, apply_steer_req, self.frame // 2))
-
-=======
->>>>>>> ed6e72ae
     # we can spam can to cancel the system even if we are using lat only control
     if (self.frame % 3 == 0 and self.CP.openpilotLongitudinalControl) or pcm_cancel_cmd:
       lead = hud_control.leadVisible or CS.out.vEgo < 12.  # at low speed we always assume the lead is present so ACC can be engaged
