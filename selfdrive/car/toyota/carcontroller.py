--- conflicted
+++ resolved
@@ -166,11 +166,7 @@
                                            hud_control.rightLaneVisible, hud_control.leftLaneDepart,
                                            hud_control.rightLaneDepart, CC.enabled, CS.lkas_hud))
 
-<<<<<<< HEAD
-      if (self.frame % 100 == 0 or send_ui):  # and self.CP.enableDsu:
-=======
       if (self.frame % 100 == 0 or send_ui) and (self.CP.enableDsu or self.CP.flags & ToyotaFlags.DISABLE_RADAR.value):
->>>>>>> 0aa6e2ce
         can_sends.append(create_fcw_command(self.packer, fcw_alert))
 
     # *** static msgs ***
@@ -178,12 +174,8 @@
       if self.frame % fr_step == 0 and self.CP.enableDsu and self.CP.carFingerprint in cars:
         can_sends.append(make_can_msg(addr, vl, bus))
 
-<<<<<<< HEAD
-    if self.frame % 20 == 0:
-=======
     # keep radar disabled
     if self.frame % 20 == 0 and self.CP.flags & ToyotaFlags.DISABLE_RADAR.value:
->>>>>>> 0aa6e2ce
       can_sends.append([0x750, 0, b"\x0F\x02\x3E\x00\x00\x00\x00\x00", 0])
 
     new_actuators = actuators.copy()
