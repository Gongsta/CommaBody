from cereal import car
from openpilot.common.conversions import Conversions as CV
from panda import Panda
from panda.python import uds
from openpilot.selfdrive.car.toyota.values import Ecu, CAR, DBC, ToyotaFlags, CarControllerParams, TSS2_CAR, RADAR_ACC_CAR, NO_DSU_CAR, \
                                        MIN_ACC_SPEED, EPS_SCALE, EV_HYBRID_CAR, UNSUPPORTED_DSU_CAR, NO_STOP_TIMER_CAR, ANGLE_CONTROL_CAR
from openpilot.selfdrive.car import get_safety_config
from openpilot.selfdrive.car.disable_ecu import disable_ecu
from openpilot.selfdrive.car.interfaces import CarInterfaceBase

EventName = car.CarEvent.EventName
SteerControlType = car.CarParams.SteerControlType


class CarInterface(CarInterfaceBase):
  @staticmethod
  def get_pid_accel_limits(CP, current_speed, cruise_speed):
    return CarControllerParams.ACCEL_MIN, CarControllerParams.ACCEL_MAX

  @staticmethod
  def _get_params(ret, candidate, fingerprint, car_fw, experimental_long, docs):
    ret.carName = "toyota"
    ret.safetyConfigs = [get_safety_config(car.CarParams.SafetyModel.toyota)]
    ret.safetyConfigs[0].safetyParam = EPS_SCALE[candidate]

    # BRAKE_MODULE is on a different address for these cars
    if DBC[candidate]["pt"] == "toyota_new_mc_pt_generated":
      ret.safetyConfigs[0].safetyParam |= Panda.FLAG_TOYOTA_ALT_BRAKE

    # Allow angle control cars with whitelisted EPSs to use torque control (made in Japan)
    # So far only hybrid RAV4 2023 has been seen with this FW version
    angle_car_torque_fw = any(fw.ecu == "eps" and fw.fwVersion == b'8965B42371\x00\x00\x00\x00\x00\x00' for fw in car_fw)
    if candidate not in ANGLE_CONTROL_CAR or (angle_car_torque_fw and candidate == CAR.RAV4H_TSS2_2023):
      CarInterfaceBase.configure_torque_tune(candidate, ret.lateralTuning)

      ret.steerActuatorDelay = 0.12  # Default delay, Prius has larger delay
      ret.steerLimitTimer = 0.4
    else:
      ret.dashcamOnly = True
      ret.steerControlType = SteerControlType.angle
      ret.safetyConfigs[0].safetyParam |= Panda.FLAG_TOYOTA_LTA

      # LTA control can be more delayed and winds up more often
      ret.steerActuatorDelay = 0.25
      ret.steerLimitTimer = 0.8

    ret.stoppingControl = False  # Toyota starts braking more when it thinks you want to stop

    stop_and_go = candidate in TSS2_CAR

    if candidate == CAR.PRIUS:
      stop_and_go = True
      ret.wheelbase = 2.70
      ret.steerRatio = 15.74   # unknown end-to-end spec
      ret.tireStiffnessFactor = 0.6371   # hand-tune
      ret.mass = 3045. * CV.LB_TO_KG
      # Only give steer angle deadzone to for bad angle sensor prius
      for fw in car_fw:
        if fw.ecu == "eps" and not fw.fwVersion == b'8965B47060\x00\x00\x00\x00\x00\x00':
          ret.steerActuatorDelay = 0.25
          CarInterfaceBase.configure_torque_tune(candidate, ret.lateralTuning, steering_angle_deadzone_deg=0.2)

    elif candidate == CAR.PRIUS_V:
      stop_and_go = True
      ret.wheelbase = 2.78
      ret.steerRatio = 17.4
      ret.tireStiffnessFactor = 0.5533
      ret.mass = 3340. * CV.LB_TO_KG

    elif candidate in (CAR.RAV4, CAR.RAV4H):
      stop_and_go = True if (candidate in CAR.RAV4H) else False
      ret.wheelbase = 2.65
      ret.steerRatio = 16.88   # 14.5 is spec end-to-end
      ret.tireStiffnessFactor = 0.5533
      ret.mass = 3650. * CV.LB_TO_KG  # mean between normal and hybrid

    elif candidate == CAR.COROLLA:
      ret.wheelbase = 2.70
      ret.steerRatio = 18.27
      ret.tireStiffnessFactor = 0.444  # not optimized yet
      ret.mass = 2860. * CV.LB_TO_KG  # mean between normal and hybrid

    elif candidate in (CAR.LEXUS_RX, CAR.LEXUS_RXH, CAR.LEXUS_RX_TSS2, CAR.LEXUS_RXH_TSS2):
      stop_and_go = True
      ret.wheelbase = 2.79
      ret.steerRatio = 16.  # 14.8 is spec end-to-end
      ret.wheelSpeedFactor = 1.035
      ret.tireStiffnessFactor = 0.5533
      ret.mass = 4481. * CV.LB_TO_KG  # mean between min and max

    elif candidate in (CAR.CHR, CAR.CHRH, CAR.CHR_TSS2, CAR.CHRH_TSS2):
      stop_and_go = True
      ret.wheelbase = 2.63906
      ret.steerRatio = 13.6
      ret.tireStiffnessFactor = 0.7933
      ret.mass = 3300. * CV.LB_TO_KG

    elif candidate in (CAR.CAMRY, CAR.CAMRYH, CAR.CAMRY_TSS2, CAR.CAMRYH_TSS2):
      stop_and_go = True
      ret.wheelbase = 2.82448
      ret.steerRatio = 13.7
      ret.tireStiffnessFactor = 0.7933
      ret.mass = 3400. * CV.LB_TO_KG  # mean between normal and hybrid

    elif candidate in (CAR.HIGHLANDER, CAR.HIGHLANDERH, CAR.HIGHLANDER_TSS2, CAR.HIGHLANDERH_TSS2):
      stop_and_go = True
      ret.wheelbase = 2.8194  # average of 109.8 and 112.2 in
      ret.steerRatio = 16.0
      ret.tireStiffnessFactor = 0.8
      ret.mass = 4516. * CV.LB_TO_KG  # mean between normal and hybrid

    elif candidate in (CAR.AVALON, CAR.AVALON_2019, CAR.AVALONH_2019, CAR.AVALON_TSS2, CAR.AVALONH_TSS2):
      # starting from 2019, all Avalon variants have stop and go
      # https://engage.toyota.com/static/images/toyota_safety_sense/TSS_Applicability_Chart.pdf
      stop_and_go = candidate != CAR.AVALON
      ret.wheelbase = 2.82
      ret.steerRatio = 14.8  # Found at https://pressroom.toyota.com/releases/2016+avalon+product+specs.download
      ret.tireStiffnessFactor = 0.7983
      ret.mass = 3505. * CV.LB_TO_KG  # mean between normal and hybrid

    elif candidate in (CAR.RAV4_TSS2, CAR.RAV4_TSS2_2022, CAR.RAV4H_TSS2, CAR.RAV4H_TSS2_2022,
                       CAR.RAV4_TSS2_2023, CAR.RAV4H_TSS2_2023):
      ret.wheelbase = 2.68986
      ret.steerRatio = 14.3
      ret.tireStiffnessFactor = 0.7933
      ret.mass = 3585. * CV.LB_TO_KG  # Average between ICE and Hybrid

      # Only specific EPS FW accept torque on 2023 RAV4, so they likely are all the same
      # TODO: revisit this disparity if there is a divide for 2023
      if candidate not in (CAR.RAV4_TSS2_2023, CAR.RAV4H_TSS2_2023):
        ret.lateralTuning.init('pid')
        ret.lateralTuning.pid.kiBP = [0.0]
        ret.lateralTuning.pid.kpBP = [0.0]
        ret.lateralTuning.pid.kpV = [0.6]
        ret.lateralTuning.pid.kiV = [0.1]
        ret.lateralTuning.pid.kf = 0.00007818594

        # 2019+ RAV4 TSS2 uses two different steering racks and specific tuning seems to be necessary.
        # See https://github.com/commaai/openpilot/pull/21429#issuecomment-873652891
        for fw in car_fw:
          if fw.ecu == "eps" and (fw.fwVersion.startswith(b'\x02') or fw.fwVersion in [b'8965B42181\x00\x00\x00\x00\x00\x00']):
            ret.lateralTuning.pid.kpV = [0.15]
            ret.lateralTuning.pid.kiV = [0.05]
            ret.lateralTuning.pid.kf = 0.00004
            break

    elif candidate in (CAR.COROLLA_TSS2, CAR.COROLLAH_TSS2):
      ret.wheelbase = 2.67  # Average between 2.70 for sedan and 2.64 for hatchback
      ret.steerRatio = 13.9
      ret.tireStiffnessFactor = 0.444  # not optimized yet
      ret.mass = 3060. * CV.LB_TO_KG

    elif candidate in (CAR.LEXUS_ES, CAR.LEXUS_ESH, CAR.LEXUS_ES_TSS2, CAR.LEXUS_ESH_TSS2):
      if candidate not in (CAR.LEXUS_ES,):  # TODO: LEXUS_ES may have sng
        stop_and_go = True
      ret.wheelbase = 2.8702
      ret.steerRatio = 16.0  # not optimized
      ret.tireStiffnessFactor = 0.444  # not optimized yet
      ret.mass = 3677. * CV.LB_TO_KG  # mean between min and max

    elif candidate == CAR.SIENNA:
      stop_and_go = True
      ret.wheelbase = 3.03
      ret.steerRatio = 15.5
      ret.tireStiffnessFactor = 0.444
      ret.mass = 4590. * CV.LB_TO_KG

    elif candidate in (CAR.LEXUS_IS, CAR.LEXUS_IS_TSS2, CAR.LEXUS_RC):
      ret.wheelbase = 2.79908
      ret.steerRatio = 13.3
      ret.tireStiffnessFactor = 0.444
      ret.mass = 3736.8 * CV.LB_TO_KG

    elif candidate == CAR.LEXUS_CTH:
      stop_and_go = True
      ret.wheelbase = 2.60
      ret.steerRatio = 18.6
      ret.tireStiffnessFactor = 0.517
      ret.mass = 3108 * CV.LB_TO_KG  # mean between min and max

    elif candidate in (CAR.LEXUS_NX, CAR.LEXUS_NXH, CAR.LEXUS_NX_TSS2, CAR.LEXUS_NXH_TSS2):
      stop_and_go = True
      ret.wheelbase = 2.66
      ret.steerRatio = 14.7
      ret.tireStiffnessFactor = 0.444  # not optimized yet
      ret.mass = 4070 * CV.LB_TO_KG

    elif candidate == CAR.PRIUS_TSS2:
      ret.wheelbase = 2.70002  # from toyota online sepc.
      ret.steerRatio = 13.4   # True steerRatio from older prius
      ret.tireStiffnessFactor = 0.6371   # hand-tune
      ret.mass = 3115. * CV.LB_TO_KG

    elif candidate == CAR.MIRAI:
      stop_and_go = True
      ret.wheelbase = 2.91
      ret.steerRatio = 14.8
      ret.tireStiffnessFactor = 0.8
      ret.mass = 4300. * CV.LB_TO_KG

    elif candidate in (CAR.ALPHARD_TSS2, CAR.ALPHARDH_TSS2):
      ret.wheelbase = 3.00
      ret.steerRatio = 14.2
      ret.tireStiffnessFactor = 0.444
      ret.mass = 4305. * CV.LB_TO_KG

    ret.centerToFront = ret.wheelbase * 0.44

    # TODO: Some TSS-P platforms have BSM, but are flipped based on region or driving direction.
    # Detect flipped signals and enable for C-HR and others
    ret.enableBsm = 0x3F6 in fingerprint[0] and candidate in TSS2_CAR

    # Detect smartDSU, which intercepts ACC_CMD from the DSU (or radar) allowing openpilot to send it
    # 0x2AA is sent by a similar device which intercepts the radar instead of DSU on NO_DSU_CARs
    if 0x2FF in fingerprint[0] or (0x2AA in fingerprint[0] and candidate in NO_DSU_CAR):
      ret.flags |= ToyotaFlags.SMART_DSU.value

    # No radar dbc for cars without DSU which are not TSS 2.0
    # TODO: make an adas dbc file for dsu-less models
    ret.radarUnavailable = DBC[candidate]['radar'] is None or candidate in (NO_DSU_CAR - TSS2_CAR)

    # In TSS2 cars, the camera does long control
    found_ecus = [fw.ecu for fw in car_fw]
    ret.enableDsu = len(found_ecus) > 0 and Ecu.dsu not in found_ecus and candidate not in (NO_DSU_CAR | UNSUPPORTED_DSU_CAR) \
                                        and not (ret.flags & ToyotaFlags.SMART_DSU)
    ret.enableGasInterceptor = 0x201 in fingerprint[0]

    # if the smartDSU is detected, openpilot can send ACC_CONTROL and the smartDSU will block it from the DSU or radar.
    # since we don't yet parse radar on TSS2/TSS-P radar-based ACC cars, gate longitudinal behind experimental toggle
    use_sdsu = bool(ret.flags & ToyotaFlags.SMART_DSU)
<<<<<<< HEAD
    if candidate in RADAR_ACC_CAR:
      ret.experimentalLongitudinalAvailable = True

      if not use_sdsu:
        if experimental_long:
=======
    if candidate in (RADAR_ACC_CAR | NO_DSU_CAR):
      ret.experimentalLongitudinalAvailable = use_sdsu

      if not use_sdsu:
        # Disabling radar is only supported on TSS2 radar-ACC cars
        if experimental_long and candidate in RADAR_ACC_CAR and False:  # TODO: disabling radar isn't supported yet
>>>>>>> 7ceccaf6
          ret.flags |= ToyotaFlags.DISABLE_RADAR.value
      else:
        use_sdsu = use_sdsu and experimental_long

    # openpilot longitudinal enabled by default:
    #  - non-(TSS2 radar ACC cars) w/ smartDSU installed
    #  - cars w/ DSU disconnected
    #  - TSS2 cars with camera sending ACC_CONTROL where we can block it
    # openpilot longitudinal behind experimental long toggle:
    #  - TSS2 radar ACC cars w/ smartDSU installed
    #  - TSS2 radar ACC cars w/o smartDSU installed (disables radar)
    #  - TSS-P DSU-less cars w/ CAN filter installed (no radar parser yet)
    ret.openpilotLongitudinalControl = use_sdsu or ret.enableDsu or candidate in (TSS2_CAR - RADAR_ACC_CAR) or bool(ret.flags & ToyotaFlags.DISABLE_RADAR.value)
    ret.autoResumeSng = ret.openpilotLongitudinalControl and candidate in NO_STOP_TIMER_CAR

    if not ret.openpilotLongitudinalControl:
      ret.safetyConfigs[0].safetyParam |= Panda.FLAG_TOYOTA_STOCK_LONGITUDINAL

    # we can't use the fingerprint to detect this reliably, since
    # the EV gas pedal signal can take a couple seconds to appear
    if candidate in EV_HYBRID_CAR:
      ret.flags |= ToyotaFlags.HYBRID.value

    # min speed to enable ACC. if car can do stop and go, then set enabling speed
    # to a negative value, so it won't matter.
    ret.minEnableSpeed = -1. if (stop_and_go or ret.enableGasInterceptor) else MIN_ACC_SPEED

    tune = ret.longitudinalTuning
    tune.deadzoneBP = [0., 9.]
    tune.deadzoneV = [.0, .15]
    if candidate in TSS2_CAR or ret.enableGasInterceptor:
      tune.kpBP = [0., 5., 20.]
      tune.kpV = [1.3, 1.0, 0.7]
      tune.kiBP = [0., 5., 12., 20., 27.]
      tune.kiV = [.35, .23, .20, .17, .1]
      if candidate in TSS2_CAR:
        ret.vEgoStopping = 0.25
        ret.vEgoStarting = 0.25
        ret.stoppingDecelRate = 0.3  # reach stopping target smoothly
    else:
      tune.kpBP = [0., 5., 35.]
      tune.kiBP = [0., 35.]
      tune.kpV = [3.6, 2.4, 1.5]
      tune.kiV = [0.54, 0.36]

    return ret

  @staticmethod
  def init(CP, logcan, sendcan):
    # disable radar if alpha longitudinal toggled on radar-ACC car without CAN filter/smartDSU
    if CP.flags & ToyotaFlags.DISABLE_RADAR.value:
      communication_control = bytes([uds.SERVICE_TYPE.COMMUNICATION_CONTROL, uds.CONTROL_TYPE.ENABLE_RX_DISABLE_TX, uds.MESSAGE_TYPE.NORMAL])
      disable_ecu(logcan, sendcan, bus=0, addr=0x750, sub_addr=0xf, com_cont_req=communication_control)

  # returns a car.CarState
  def _update(self, c):
    ret = self.CS.update(self.cp, self.cp_cam)

    # events
    events = self.create_common_events(ret)

    # Lane Tracing Assist control is unavailable (EPS_STATUS->LTA_STATE=0) until
    # the more accurate angle sensor signal is initialized
    if self.CP.steerControlType == SteerControlType.angle and not self.CS.accurate_steer_angle_seen:
      events.add(EventName.vehicleSensorsInvalid)

    if self.CP.openpilotLongitudinalControl:
      if ret.cruiseState.standstill and not ret.brakePressed and not self.CP.enableGasInterceptor:
        events.add(EventName.resumeRequired)
      if self.CS.low_speed_lockout:
        events.add(EventName.lowSpeedLockout)
      if ret.vEgo < self.CP.minEnableSpeed:
        events.add(EventName.belowEngageSpeed)
        if c.actuators.accel > 0.3:
          # some margin on the actuator to not false trigger cancellation while stopping
          events.add(EventName.speedTooLow)
        if ret.vEgo < 0.001:
          # while in standstill, send a user alert
          events.add(EventName.manualRestart)

    ret.events = events.to_msg()

    return ret

  # pass in a car.CarControl
  # to be called @ 100hz
  def apply(self, c, now_nanos):
    return self.CC.update(c, self.CS, now_nanos)<|MERGE_RESOLUTION|>--- conflicted
+++ resolved
@@ -228,20 +228,12 @@
     # if the smartDSU is detected, openpilot can send ACC_CONTROL and the smartDSU will block it from the DSU or radar.
     # since we don't yet parse radar on TSS2/TSS-P radar-based ACC cars, gate longitudinal behind experimental toggle
     use_sdsu = bool(ret.flags & ToyotaFlags.SMART_DSU)
-<<<<<<< HEAD
-    if candidate in RADAR_ACC_CAR:
+    if candidate in (RADAR_ACC_CAR | NO_DSU_CAR):
       ret.experimentalLongitudinalAvailable = True
-
-      if not use_sdsu:
-        if experimental_long:
-=======
-    if candidate in (RADAR_ACC_CAR | NO_DSU_CAR):
-      ret.experimentalLongitudinalAvailable = use_sdsu
 
       if not use_sdsu:
         # Disabling radar is only supported on TSS2 radar-ACC cars
-        if experimental_long and candidate in RADAR_ACC_CAR and False:  # TODO: disabling radar isn't supported yet
->>>>>>> 7ceccaf6
+        if experimental_long and candidate in RADAR_ACC_CAR:
           ret.flags |= ToyotaFlags.DISABLE_RADAR.value
       else:
         use_sdsu = use_sdsu and experimental_long
