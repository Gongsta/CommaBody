--- conflicted
+++ resolved
@@ -1,13 +1,9 @@
 #!/usr/bin/env python3
-<<<<<<< HEAD
 import re
-=======
 from cereal import car
->>>>>>> a18e97e9
 import unittest
 from collections import defaultdict
 
-<<<<<<< HEAD
 from cereal import car
 from selfdrive.car.fw_versions import build_fw_dict
 # from selfdrive.car.hyundai.values import CAMERA_SCC_CAR, CANFD_CAR, CAN_GEARS, CAR, CHECKSUM, DATE_FW_ECUS, \
@@ -15,14 +11,11 @@
 #                                          PLATFORM_CODE_ECUS, get_platform_codes
 from selfdrive.car.toyota.values import TSS2_CAR, ANGLE_CONTROL_CAR, FW_VERSIONS, FW_QUERY_CONFIG, EV_HYBRID_CAR, \
                                         FW_PATTERN, FW_LEN_CODE, FW_PATTERN_V3, get_platform_codes
+from openpilot.selfdrive.car.toyota.values import CAR, DBC, TSS2_CAR, ANGLE_CONTROL_CAR, RADAR_ACC_CAR, FW_VERSIONS
 
 Ecu = car.CarParams.Ecu
+
 ECU_NAME = {v: k for k, v in Ecu.schema.enumerants.items()}
-=======
-from openpilot.selfdrive.car.toyota.values import CAR, DBC, TSS2_CAR, ANGLE_CONTROL_CAR, RADAR_ACC_CAR, FW_VERSIONS
-
-Ecu = car.CarParams.Ecu
->>>>>>> a18e97e9
 
 
 class TestToyotaInterfaces(unittest.TestCase):
